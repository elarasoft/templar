--- conflicted
+++ resolved
@@ -18,14 +18,8 @@
 dev:
     uv pip install --pre -e ".[dev]"
 
-<<<<<<< HEAD
-# Run all tests with verbose output
-test:
-    uv run pytest -sv
-=======
 test: dev
     uv run pytest -sv --prerelease=allow --pre
->>>>>>> f5d08db3
 
 # Run specific test file
 test-file file:
